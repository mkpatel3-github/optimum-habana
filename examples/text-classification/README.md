<!---
Copyright 2022 The HuggingFace Team. All rights reserved.

Licensed under the Apache License, Version 2.0 (the "License");
you may not use this file except in compliance with the License.
You may obtain a copy of the License at

    http://www.apache.org/licenses/LICENSE-2.0

Unless required by applicable law or agreed to in writing, software
distributed under the License is distributed on an "AS IS" BASIS,
WITHOUT WARRANTIES OR CONDITIONS OF ANY KIND, either express or implied.
See the License for the specific language governing permissions and
limitations under the License.
-->

# Text classification examples

## GLUE tasks

Based on the script [`run_glue.py`](https://github.com/huggingface/transformers/blob/master/examples/pytorch/text-classification/run_glue.py).

Fine-tuning the library models for sequence classification on the GLUE benchmark: [General Language Understanding
Evaluation](https://gluebenchmark.com/). This script can fine-tune any of the models on the [hub](https://huggingface.co/models)
and can also be used for a dataset hosted on our [hub](https://huggingface.co/datasets) or your own data in a csv or a JSON file
(the script might need some tweaks in that case, refer to the comments inside for help).

<<<<<<< HEAD
GLUE is made up of a total of 9 different tasks where task name can be one of cola, sst2, mrpc, stsb, qqp, mnli, qnli, rte, wnli.
=======
GLUE is made up of a total of 9 different tasks. Here is how to run the script on one of them:

```bash
export TASK_NAME=mrpc

python run_glue.py \
  --model_name_or_path bert-large-uncased-whole-word-masking \
  --gaudi_config_name path_to_my_gaudi_config \
  --task_name $TASK_NAME \
  --do_train \
  --do_eval \
  --max_seq_length 128 \
  --per_device_train_batch_size 32 \
  --learning_rate 3e-5 \
  --num_train_epochs 3 \
  --output_dir ./output/$TASK_NAME/ \
  --use_habana \
  --use_lazy_mode \
  --dataset_name mrpc
```

where task name can be one of cola, sst2, mrpc, stsb, qqp, mnli, qnli, rte, wnli.
>>>>>>> d13ef7fc

### Single-card Training

The following example fine-tunes BERT Large (Lazy mode) on the `mrpc` dataset hosted on our [hub](https://huggingface.co/datasets):

```bash
python run_glue.py \
  --model_name_or_path bert-large-uncased-whole-word-masking \
<<<<<<< HEAD
  --gaudi_config_name path_to_my_gaudi_config_json \
=======
  --gaudi_config_name gaudi_config.json \
>>>>>>> d13ef7fc
  --task_name mrpc \
  --do_train \
  --do_eval \
  --max_seq_length 128 \
  --per_device_train_batch_size 32 \
  --learning_rate 3e-5 \
  --num_train_epochs 3 \
  --output_dir ./output/mrpc/ \
  --use_habana \
  --use_lazy_mode \
  --dataset_name mrpc
```

### Multi-card Training

To be completed<|MERGE_RESOLUTION|>--- conflicted
+++ resolved
@@ -25,32 +25,7 @@
 and can also be used for a dataset hosted on our [hub](https://huggingface.co/datasets) or your own data in a csv or a JSON file
 (the script might need some tweaks in that case, refer to the comments inside for help).
 
-<<<<<<< HEAD
 GLUE is made up of a total of 9 different tasks where task name can be one of cola, sst2, mrpc, stsb, qqp, mnli, qnli, rte, wnli.
-=======
-GLUE is made up of a total of 9 different tasks. Here is how to run the script on one of them:
-
-```bash
-export TASK_NAME=mrpc
-
-python run_glue.py \
-  --model_name_or_path bert-large-uncased-whole-word-masking \
-  --gaudi_config_name path_to_my_gaudi_config \
-  --task_name $TASK_NAME \
-  --do_train \
-  --do_eval \
-  --max_seq_length 128 \
-  --per_device_train_batch_size 32 \
-  --learning_rate 3e-5 \
-  --num_train_epochs 3 \
-  --output_dir ./output/$TASK_NAME/ \
-  --use_habana \
-  --use_lazy_mode \
-  --dataset_name mrpc
-```
-
-where task name can be one of cola, sst2, mrpc, stsb, qqp, mnli, qnli, rte, wnli.
->>>>>>> d13ef7fc
 
 ### Single-card Training
 
@@ -59,11 +34,7 @@
 ```bash
 python run_glue.py \
   --model_name_or_path bert-large-uncased-whole-word-masking \
-<<<<<<< HEAD
   --gaudi_config_name path_to_my_gaudi_config_json \
-=======
-  --gaudi_config_name gaudi_config.json \
->>>>>>> d13ef7fc
   --task_name mrpc \
   --do_train \
   --do_eval \
